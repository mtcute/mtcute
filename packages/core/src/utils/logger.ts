<<<<<<< HEAD
import JSBI from 'jsbi'
=======
import { tl } from '@mtcute/tl'

>>>>>>> d4d3f1be
import { getPlatform } from '../platform.js'
import { isTlRpcError } from './type-assertions.js'

const DEFAULT_LOG_LEVEL = 2
const FORMATTER_RE = /%[a-zA-Z]/g

/**
 * Logger created by {@link LogManager}
 */
export class Logger {
    private color: number

    prefix = ''

    constructor(
        readonly mgr: LogManager,
        readonly tag: string,
        readonly parent: Logger = mgr,
    ) {
        let hash = 0

        for (let i = 0; i < tag.length; i++) {
            hash = (hash << 5) - hash + tag.charCodeAt(i)
            hash |= 0 // convert to 32bit int
        }

        this.color = Math.abs(hash) % 6
    }

    getPrefix(): string {
        let s = ''

        // eslint-disable-next-line @typescript-eslint/no-this-alias
        let obj: Logger | undefined = this

        while (obj) {
            if (obj.prefix) s = obj.prefix + s
            obj = obj.parent
        }

        return s
    }

    log(level: number, fmt: string, ...args: unknown[]): void {
        if (level > this.mgr.level) return
        // eslint-disable-next-line dot-notation
        if (!this.mgr['_filter'](this.tag)) return

        // custom formatters
        if (
            fmt.includes('%h') ||
            fmt.includes('%b') ||
            fmt.includes('%j') ||
            fmt.includes('%J') ||
            fmt.includes('%l') ||
            fmt.includes('%L') ||
            fmt.includes('%e')
        ) {
            let idx = 0
            fmt = fmt.replace(FORMATTER_RE, (m) => {
                if (m === '%h' || m === '%b' || m === '%j' || m === '%J' || m === '%l' || m === '%L' || m === '%e') {
                    let val = args[idx]

                    args.splice(idx, 1)

                    if (m === '%h') {
                        if (ArrayBuffer.isView(val)) return this.mgr.platform.hexEncode(val as Uint8Array)
                        if (typeof val === 'number' || val instanceof JSBI) return val.toString(16)

                        return String(val)
                    }
                    if (m === '%b') return String(Boolean(val))

                    if (m === '%j' || m === '%J') {
                        if (m === '%J') {
                            val = [...(val as IterableIterator<unknown>)]
                        }

                        return JSON.stringify(val, (k, v) => {
                            if (
                                ArrayBuffer.isView(v) ||
                                (typeof v === 'object' && v.type === 'Buffer' && Array.isArray(v.data)) // todo: how can we do this better?
                            ) {
                                // eslint-disable-next-line
                                let str = v.data
                                    ? Buffer.from(v.data as number[]).toString('hex')
                                    : this.mgr.platform.hexEncode(v)

                                if (str.length > 300) {
                                    str = str.slice(0, 300) + '...'
                                }

                                return str
                            }

                            // eslint-disable-next-line @typescript-eslint/no-unsafe-return
                            return v
                        })
                    }
                    if (m === '%l') return String(val)

                    if (m === '%L') {
                        if (!Array.isArray(val)) return 'n/a'

                        return `[${(val as unknown[]).map(String).join(', ')}]`
                    }

                    if (m === '%e') {
                        if (isTlRpcError(val)) {
                            return `${val.errorCode} ${val.errorMessage}`
                        }

                        if (tl.RpcError.is(val)) {
                            return `${val.code} ${val.text}`
                        }

                        return val && typeof val === 'object' ? (val as Error).stack || (val as Error).message : String(val)
                    }
                }

                idx++

                return m
            })
        }

        this.mgr.handler(this.color, level, this.tag, this.getPrefix() + fmt, args)
    }

    readonly error = this.log.bind(this, LogManager.ERROR)
    readonly warn = this.log.bind(this, LogManager.WARN)
    readonly info = this.log.bind(this, LogManager.INFO)
    readonly debug = this.log.bind(this, LogManager.DEBUG)
    readonly verbose = this.log.bind(this, LogManager.VERBOSE)

    /**
     * Create a {@link Logger} with the given tag
     * from the same {@link LogManager} as the current
     * Logger.
     *
     * @param tag  Logger tag
     */
    create(tag: string): Logger {
        return new Logger(this.mgr, tag, this)
    }
}

const defaultFilter = () => true

/**
 * Log manager. A logger that allows managing child loggers
 */
export class LogManager extends Logger {
    static OFF = 0
    static ERROR = 1
    static WARN = 2
    static INFO = 3
    static DEBUG = 4
    static VERBOSE = 5

    readonly platform
    level: number
    handler

    constructor(tag = 'base') {
        // workaround because we cant pass this to super
        // eslint-disable-next-line @typescript-eslint/no-explicit-any,@typescript-eslint/no-unsafe-argument
        super(null as any, tag)
        // eslint-disable-next-line @typescript-eslint/no-explicit-any
        ;(this as any).mgr = this

        this.platform = getPlatform()
        this.level = this.platform.getDefaultLogLevel() ?? DEFAULT_LOG_LEVEL
        this.handler = this.platform.log.bind(this.platform)
    }

    private _filter: (tag: string) => boolean = defaultFilter

    /**
     * Create a {@link Logger} with the given tag
     *
     * @param tag  Logger tag
     */
    create(tag: string): Logger {
        return new Logger(this, tag)
    }

    /**
     * Filter logging by tags.
     *
     * @param cb
     */
    filter(cb: ((tag: string) => boolean) | null): void {
        this._filter = cb ?? defaultFilter
    }
}<|MERGE_RESOLUTION|>--- conflicted
+++ resolved
@@ -1,9 +1,5 @@
-<<<<<<< HEAD
-import JSBI from 'jsbi'
-=======
 import { tl } from '@mtcute/tl'
 
->>>>>>> d4d3f1be
 import { getPlatform } from '../platform.js'
 import { isTlRpcError } from './type-assertions.js'
 
@@ -120,7 +116,9 @@
                             return `${val.code} ${val.text}`
                         }
 
-                        return val && typeof val === 'object' ? (val as Error).stack || (val as Error).message : String(val)
+                        return val && typeof val === 'object'
+                            ? (val as Error).stack || (val as Error).message
+                            : String(val)
                     }
                 }
 
