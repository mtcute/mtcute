{
  "name": "@mtcute/core",
  "type": "module",
<<<<<<< HEAD
  "version": "0.16.7",
=======
  "version": "0.16.10",
>>>>>>> f149a46a
  "private": true,
  "description": "Type-safe library for MTProto (Telegram API)",
  "author": "alina sireneva <alina@tei.su>",
  "license": "MIT",
  "sideEffects": false,
  "exports": {
    ".": "./src/index.ts",
    "./utils.js": "./src/utils/index.ts",
    "./client.js": "./src/highlevel/client.ts",
    "./worker.js": "./src/highlevel/worker/index.ts",
    "./methods.js": "./src/highlevel/methods.ts",
    "./platform.js": "./src/platform.ts"
  },
  "scripts": {
    "build": "pnpm run -w build-package core",
    "gen-client": "node ./scripts/generate-client.cjs",
    "gen-updates": "node ./scripts/generate-updates.cjs"
  },
  "dependencies": {
    "@mtcute/file-id": "workspace:^",
    "@mtcute/tl": "workspace:^",
    "@mtcute/tl-runtime": "workspace:^",
    "@types/events": "3.0.0",
    "events": "3.2.0",
    "jsbi": "^4.3.0",
    "jsbn": "^1.1.0",
    "long": "5.2.3"
  },
  "devDependencies": {
    "@mtcute/test": "workspace:^",
    "@types/jsbn": "^1.2.33",
    "@types/ws": "8.5.4",
    "ws": "8.13.0"
  }
}<|MERGE_RESOLUTION|>--- conflicted
+++ resolved
@@ -1,11 +1,7 @@
 {
   "name": "@mtcute/core",
   "type": "module",
-<<<<<<< HEAD
-  "version": "0.16.7",
-=======
   "version": "0.16.10",
->>>>>>> f149a46a
   "private": true,
   "description": "Type-safe library for MTProto (Telegram API)",
   "author": "alina sireneva <alina@tei.su>",
