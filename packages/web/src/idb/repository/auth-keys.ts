--- conflicted
+++ resolved
@@ -77,7 +77,6 @@
     }
 
     async deleteByDc(dc: number): Promise<void> {
-<<<<<<< HEAD
         return new Promise<void>((res) => {
             const tx = this._driver.db.transaction([TABLE_AUTH_KEYS, TABLE_TEMP_AUTH_KEYS], 'readwrite')
 
@@ -92,19 +91,6 @@
                     }
                 }
                 res(txToPromise(tx))
-=======
-        const tx = this._driver.db.transaction([TABLE_AUTH_KEYS, TABLE_TEMP_AUTH_KEYS], 'readwrite')
-
-        tx.objectStore(TABLE_AUTH_KEYS).delete(dc)
-
-        // IndexedDB sucks
-        const tempOs = tx.objectStore(TABLE_TEMP_AUTH_KEYS)
-        const keys = await reqToPromise<IDBValidKey[]>(tempOs.getAllKeys())
-
-        for (const key of keys) {
-            if ((key as [number, number])[0] === dc) {
-                tempOs.delete(key)
->>>>>>> 51b39269
             }
         })
     }
