import type { ICorePlatform } from '@mtcute/core'

import { defaultLoggingHandler } from './common-internals-web/logging.js'
import { beforeExit } from './exit-hook.js'

// <deno-insert>
// declare const navigator: (typeof globalThis)['navigator'] & { onLine: boolean }
// </deno-insert>

export class WebPlatform implements ICorePlatform {
    // ICorePlatform
    declare log: typeof defaultLoggingHandler
    declare beforeExit: typeof beforeExit

    getDeviceModel(): string {
        if (typeof navigator === 'undefined') return 'Browser'

        return navigator.userAgent
    }

    getDefaultLogLevel(): number | null {
        if (typeof localStorage !== 'undefined') {
            const localLogLevel = Number.parseInt(localStorage.MTCUTE_LOG_LEVEL as string)

            if (!Number.isNaN(localLogLevel)) {
                return localLogLevel
            }
        }

        return null
    }

    // eslint-disable-next-line unused-imports/no-unused-vars
    onNetworkChanged(fn: (connected: boolean) => void): () => void {
        return () => {}
    }

    isOnline(): boolean {
<<<<<<< HEAD
        return true
=======
        return navigator.onLine ?? false
>>>>>>> 51b39269
    }
}

WebPlatform.prototype.log = defaultLoggingHandler
WebPlatform.prototype.beforeExit = beforeExit<|MERGE_RESOLUTION|>--- conflicted
+++ resolved
@@ -36,11 +36,7 @@
     }
 
     isOnline(): boolean {
-<<<<<<< HEAD
         return true
-=======
-        return navigator.onLine ?? false
->>>>>>> 51b39269
     }
 }
 
