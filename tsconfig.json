--- conflicted
+++ resolved
@@ -1,12 +1,8 @@
 {
   "compilerOptions": {
-<<<<<<< HEAD
     "incremental": true,
     "composite": true,
     "target": "ES2017",
-=======
-    "target": "es2022",
->>>>>>> 318dbd65
     "lib": [
       "es2020",
       "dom",
