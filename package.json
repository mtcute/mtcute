--- conflicted
+++ resolved
@@ -1,11 +1,7 @@
 {
   "name": "mtcute-workspace",
   "type": "module",
-<<<<<<< HEAD
-  "version": "0.17.0",
-=======
   "version": "0.17.2",
->>>>>>> 6b497821
   "private": true,
   "packageManager": "pnpm@9.0.6",
   "description": "Type-safe library for MTProto (Telegram API) for browser and NodeJS",
